--- conflicted
+++ resolved
@@ -3,16 +3,18 @@
 import collections
 import numbers
 
-<<<<<<< HEAD
-def in_place_error(*args):
-    """
-    Raises error for in-place operations
-    """
-=======
 def _check_scalar_sequence(args):
-   return np.all([isinstance(arg, Scalar) for arg in args])
+    """
+    Returns a bool about whether all arguments
+    are Scalar instances
+    """
+    return np.all([isinstance(arg, Scalar) for arg in args])
 
 def _get_scalar_sequence(args):
+    """
+    Returns a bool about whether the arguments
+    are Scalar instances or sequence of Scalar
+    """
     if args == ():
         raise ValueError('Cannot pass in empty argument')
     # checks if arguments are Scalar
@@ -25,7 +27,9 @@
         raise TypeError("Inputs need to be Scalar objects or a sequence of Scalar objects")
 
 def _in_place_error(*args):
->>>>>>> 36c5951b
+    """
+    Raises error for in-place operations
+    """
     raise TypeError("In-place operations are not supported for lazydiff variables.")
 
 def ban_in_place(cls):
@@ -203,17 +207,7 @@
         Initializes Scalar object with arguments of Scalar objects
         or a sequence of Scalar objects args
         """
-<<<<<<< HEAD
-        if self._check_scalar_arg(*args):
-            self._components = args
-        # checks if sequence of Scalar
-        elif len(args) == 1 and np.all([isinstance(arg, Scalar) for arg in args[0]]):
-            self._components = tuple(args[0])
-        else:
-            raise TypeError("Inputs need to be Scalar objects or a sequence of Scalar objects")
-=======
         self._components = _get_scalar_sequence(args) 
->>>>>>> 36c5951b
         self.val = tuple([component.val for component in self._components])
 
     def grad(self, *args):
@@ -221,16 +215,7 @@
         Returns numpy array representing Jacobian
         with respect to each variable provided as arguments args
         """
-<<<<<<< HEAD
-        if (args == ()): 
-            raise ValueError('Must pass value(s) to take gradient to respect with')
-        elif self._check_scalar_arg(*args):
-            return np.array([component.grad(*args) for component in self._components])
-        elif (isinstance(args[0], Vector) and len(args) == 1):
-            return np.array([comp1.grad(*args[0]) for comp1 in self._components])
-=======
         return np.array([component.grad(*args) for component in self._components])      
->>>>>>> 36c5951b
 
     def __getitem__(self, ind):
         """
@@ -246,16 +231,6 @@
         """
         return len(self._components)
 
-<<<<<<< HEAD
-    def _check_scalar_arg(self, *args):
-        """
-        Return a bool about whether all elements 
-        from the argument are Scalar instances
-        """
-        return np.all([isinstance(arg, Scalar) for arg in args])
-
-=======
->>>>>>> 36c5951b
     def _check_broadcast(self, other):
         """
         Returns a bool about whether operands are of matching length
